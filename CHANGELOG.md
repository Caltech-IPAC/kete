# Changelog

All notable changes to this project will be documented in this file.

The format is based on [Keep a Changelog](https://keepachangelog.com/en/1.0.0/),
and this project adheres to [Semantic Versioning](https://semver.org/spec/v2.0.0.html).

<<<<<<< HEAD

## [0.2.2] - 2024 - 5 - 20

### Added

- Added support for downloading ZTF full fields FOV information into the neospy cache.
- Added simple lookup for observatory ecliptic state using MPC observatory codes.
- Added 'Tutorials' to the documentation, these are larger worked examples which do not
  build at the same time as the standard docs. They are designed to be examples which
  take significant compute, and may run for many minutes.
- Added Tutorials for 'KONA' and 'WISE Precovery'.

### Changed

- Moved population definitions to the base level and renamed it `population`.
- Changed references to diameters in the broken power law sampler.
- FOV propagation tests now return a flatten list of states.
- Renamed `data` to `cache` to more accurately represent its function.

### Fixed

- Coordinate frame conversion was resulting in incorrect coordinate positions when
  passing Equatorial based frames to some FOV related functions. Specifically it was
  failing to convert the Equatorial frame to Ecliptic frame before performing orbit
  calculations.

### Removed

- Removed construction of populations entirely.
- Removed folder for `population`, the remaining contents were moved up to the base
  level of the package.
- Removed PDS related tools.

=======
>>>>>>> 59dd36db
## [0.2.1]  - 2024 - 5 - 13

### Added

- Added support for querying SPK kernels of a specific epoch of fit from JPL Horizons.
- Added support for looking up the MPC preferred unpacked designation for asteroids.

### Changed

- Change documentation to clarify that designations are unpacked.
- Updated MPC Obs codes to include NEO Surveyor with code C58.
- Updated NAIF ID list to include new designations for about 20-30 comets.
- Renamed underlying `_rust` binary to `_core`.
- Moved NAIF ID list to a dedicated CSV file which is read during compilation.
- Rename `population.diameter` to `population.power_law`.

### Removed

- Removed main belt construction tools, out of scope and not accurate enough.
- Removed redundant MPC name resolver function.


## [0.2.0]  - 2024-3-16

Initial Release


- Initial version release of NEOSpy!
- NEOSpy's primary goal is to enable simulations of NEOs, however it also supports any 
  asteroid or comet. Included are n-body orbit propagation tools, thermal and optical
  modeling, tools for computing what minor planets can be seen by an observer.
  Along with many helpful interfaces to web tools such as JPL Horizons or IPAC's IRSA.


<<<<<<< HEAD
[0.2.2]: https://github.com/IPAC-SW/neospy/tree/main
=======
[Unreleased]: https://github.com/IPAC-SW/neospy/tree/main
>>>>>>> 59dd36db
[0.2.1]: https://github.com/IPAC-SW/neospy/releases/tag/v0.2.1
[0.2.0]: https://github.com/IPAC-SW/neospy/releases/tag/v0.2.0<|MERGE_RESOLUTION|>--- conflicted
+++ resolved
@@ -4,8 +4,6 @@
 
 The format is based on [Keep a Changelog](https://keepachangelog.com/en/1.0.0/),
 and this project adheres to [Semantic Versioning](https://semver.org/spec/v2.0.0.html).
-
-<<<<<<< HEAD
 
 ## [0.2.2] - 2024 - 5 - 20
 
@@ -39,8 +37,6 @@
   level of the package.
 - Removed PDS related tools.
 
-=======
->>>>>>> 59dd36db
 ## [0.2.1]  - 2024 - 5 - 13
 
 ### Added
@@ -75,10 +71,6 @@
   Along with many helpful interfaces to web tools such as JPL Horizons or IPAC's IRSA.
 
 
-<<<<<<< HEAD
 [0.2.2]: https://github.com/IPAC-SW/neospy/tree/main
-=======
-[Unreleased]: https://github.com/IPAC-SW/neospy/tree/main
->>>>>>> 59dd36db
 [0.2.1]: https://github.com/IPAC-SW/neospy/releases/tag/v0.2.1
 [0.2.0]: https://github.com/IPAC-SW/neospy/releases/tag/v0.2.0