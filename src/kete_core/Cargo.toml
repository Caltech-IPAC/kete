[package]
name = "kete_core"
version = "1.0.5"
edition = "2021"
readme = "README.md"
license = "BSD-3-Clause"
keywords = ["physics", "simulation", "astronomy"]

[lib]
name = "kete_core"

[dependencies]
argmin = "^0.10.0"
argmin-math = "^0.4.0"
chrono = "^0.4.38"
crossbeam = "^0.8.4"
<<<<<<< HEAD
itertools = "^0.13.0"
=======
itertools = "^0.14.0"
kdtree = "^0.7.0"
>>>>>>> 38966704
lazy_static = "^1.5.0"
nalgebra = {version = "^0.33.0"}
polars = {version = "0.45.1", optional=true, features=["parquet", "polars-io"]}
pathfinding = "^4.10.0"
pyo3 = { version =  "^0.23.4", optional=true}
rayon = "^1.10.0"
serde = { version = "^1.0.203", features = ["derive"] }
smol_str = {version = "^0.3.2", features = ["serde"]}
sgp4 = "^2.2.0"

# bincode is pinned to ensure backward compatability with saved files, all updates to
# this version need to be validated that they are forward compatable.
bincode = {version = "2.0.0-rc.3", features=["derive", "serde"]}

[dev-dependencies]
criterion = { version = "*", features = ["html_reports"] }

# pprof is used for flame graphs, this is failing on windows currently so only
# linux and mac are supported here.
[target.'cfg(target_os = "linux")'.dev-dependencies]
pprof = { version = "0.14", features = ["flamegraph", "criterion"] }

# macos needs the frame-pointer flag, however this doesn't function on linux
[target.'cfg(target_os = "macos")'.dev-dependencies]
pprof = { version = "0.14", features = ["flamegraph", "criterion", "frame-pointer"] }

[[bench]]
name = "propagation"
harness = false

[[bench]]
name = "spice"
harness = false

[[bench]]
name = "thermal"
harness = false<|MERGE_RESOLUTION|>--- conflicted
+++ resolved
@@ -14,12 +14,8 @@
 argmin-math = "^0.4.0"
 chrono = "^0.4.38"
 crossbeam = "^0.8.4"
-<<<<<<< HEAD
-itertools = "^0.13.0"
-=======
 itertools = "^0.14.0"
 kdtree = "^0.7.0"
->>>>>>> 38966704
 lazy_static = "^1.5.0"
 nalgebra = {version = "^0.33.0"}
 polars = {version = "0.45.1", optional=true, features=["parquet", "polars-io"]}
