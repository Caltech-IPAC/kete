//! # Propagation
//! The motion of objects (represented by a [`State`]) as a function of time.
//! There are multiple levels of precision available, each with different pros/cons
//! (usually performance related).

use crate::constants::{MASSES, PLANETS, SIMPLE_PLANETS};
use crate::errors::Error;
use crate::frames::{Equatorial, InertialFrame};
use crate::prelude::{Desig, KeteResult};
use crate::spice::LOADED_SPK;
use crate::state::State;
use nalgebra::DVector;

mod acceleration;
mod kepler;
mod nongrav;
mod radau;
mod runge_kutta;
mod state_transition;

// expose the public methods in spk to the outside world.
pub use acceleration::*;
pub use kepler::*;
pub use nongrav::*;
pub use radau::*;
pub use runge_kutta::*;
pub use state_transition::*;

/// Propagate the state of an object, only considering linear motion.
///
/// This is a very poor approximation over more than a few minutes/hours, however it
/// is very fast.
pub fn propagate_linear<F: InertialFrame>(state: &State<F>, jd_final: f64) -> KeteResult<State<F>> {
    let dt = jd_final - state.jd;
    let pos = state.pos + state.vel * dt;

    Ok(State::new(
        state.desig.to_owned(),
        jd_final,
        pos,
        state.vel,
        state.center_id,
    ))
}

/// Propagate an object using full N-Body physics with the Radau 15th order integrator.
pub fn propagate_n_body_spk(
    mut state: State<Equatorial>,
    jd_final: f64,
    include_extended: bool,
    non_grav_model: Option<NonGravModel>,
) -> KeteResult<State<Equatorial>> {
    let center = state.center_id;
<<<<<<< HEAD
    let spk = get_spk_singleton().try_read().unwrap();
=======
    let frame = state.frame;
    let spk = &LOADED_SPK.try_read().unwrap();
>>>>>>> 38966704
    spk.try_change_center(&mut state, 0)?;

    let mass_list = {
        if include_extended {
            MASSES
        } else {
            PLANETS
        }
    };

    let metadata = AccelSPKMeta {
        close_approach: None,
        non_grav_model,
        massive_obj: mass_list,
    };

    let (pos, vel, _meta) = {
        RadauIntegrator::integrate(
            &spk_accel,
            state.pos.into(),
            state.vel.into(),
            state.jd,
            jd_final,
            metadata,
        )?
    };

    let mut new_state = State::new(state.desig.to_owned(), jd_final, pos.into(), vel.into(), 0);
    spk.try_change_center(&mut new_state, center)?;
    Ok(new_state)
}

/// Propagate using n-body mechanics but skipping SPK queries.
/// This will propagate all planets and the Moon, so it may vary from SPK states slightly.
#[allow(clippy::type_complexity)]
pub fn propagate_n_body_vec<F: InertialFrame>(
    states: Vec<State<F>>,
    jd_final: f64,
    planet_states: Option<Vec<State<F>>>,
    non_gravs: Vec<Option<NonGravModel>>,
) -> KeteResult<(Vec<State<F>>, Vec<State<F>>)> {
    if states.is_empty() {
        Err(Error::ValueError(
            "State vector is empty, propagation cannot continue".into(),
        ))?;
    }

    if non_gravs.len() != states.len() {
        Err(Error::ValueError(
            "Number of non-grav models doesnt match the number of provided objects.".into(),
        ))?;
    }

    let jd_init = states.first().unwrap().jd;

    let mut pos: Vec<f64> = Vec::new();
    let mut vel: Vec<f64> = Vec::new();
    let mut desigs: Vec<Desig> = Vec::new();

    let planet_states = planet_states.unwrap_or_else(|| {
        let spk = &LOADED_SPK.try_read().unwrap();
        let mut planet_states = Vec::with_capacity(SIMPLE_PLANETS.len());
        for obj in SIMPLE_PLANETS.iter() {
            let planet = spk
                .try_get_state::<F>(obj.naif_id, jd_init, 10)
                .expect("Failed to find state for the provided initial jd");
            planet_states.push(planet);
        }
        planet_states
    });

    if planet_states.len() != SIMPLE_PLANETS.len() {
        Err(Error::ValueError(
            "Input planet states must contain the correct number of states.".into(),
        ))?;
    }
    if planet_states.first().unwrap().jd != jd_init {
        Err(Error::ValueError(
            "Planet states JD must match JD of input state.".into(),
        ))?;
    }
    for planet_state in planet_states.into_iter() {
        pos.append(&mut planet_state.pos.into());
        vel.append(&mut planet_state.vel.into());
        desigs.push(planet_state.desig);
    }

    for state in states.into_iter() {
        if jd_init != state.jd {
            Err(Error::ValueError(
                "All input states must have the same JD".into(),
            ))?;
        }
        if state.center_id != 10 {
            Err(Error::ValueError(
                "Center of all states must be 10 (the Sun).".into(),
            ))?
        }
        pos.append(&mut state.pos.into());
        vel.append(&mut state.vel.into());
        desigs.push(state.desig);
    }

    let meta = AccelVecMeta {
        non_gravs,
        massive_obj: SIMPLE_PLANETS,
    };

    let (pos, vel, _) = {
        RadauIntegrator::integrate(
            &vec_accel,
            DVector::from(pos),
            DVector::from(vel),
            jd_init,
            jd_final,
            meta,
        )?
    };
    let sun_pos = pos.fixed_rows::<3>(0);
    let sun_vel = vel.fixed_rows::<3>(0);
    let mut all_states: Vec<State<F>> = Vec::new();
    for (idx, desig) in desigs.into_iter().enumerate() {
        let pos = pos.fixed_rows::<3>(idx * 3) - sun_pos;
        let vel = vel.fixed_rows::<3>(idx * 3) - sun_vel;
        let state = State::new(desig, jd_final, pos.into(), vel.into(), 10);
        all_states.push(state);
    }
    let final_states = all_states.split_off(SIMPLE_PLANETS.len());
    Ok((final_states, all_states))
}<|MERGE_RESOLUTION|>--- conflicted
+++ resolved
@@ -51,12 +51,7 @@
     non_grav_model: Option<NonGravModel>,
 ) -> KeteResult<State<Equatorial>> {
     let center = state.center_id;
-<<<<<<< HEAD
-    let spk = get_spk_singleton().try_read().unwrap();
-=======
-    let frame = state.frame;
     let spk = &LOADED_SPK.try_read().unwrap();
->>>>>>> 38966704
     spk.try_change_center(&mut state, 0)?;
 
     let mass_list = {
