//! # Definitions of contiguous field of views
//! These field of views are made up of single contiguous patches of sky, typically single image sensors.

use std::fmt::Debug;

use serde::{Deserialize, Serialize};

use super::{Contains, Equatorial, FovLike, OnSkyRectangle, SkyPatch, SphericalCone, FOV};
use crate::{
    frames::{InertialFrame, Vector},
    state::State,
};

/// Generic rectangular FOV
#[derive(Debug, Clone, Deserialize, Serialize)]
pub struct GenericRectangle<F: InertialFrame> {
    observer: State<F>,

    /// Patch of sky
    pub patch: OnSkyRectangle<F>,

    /// Rotation of the FOV.
    pub rotation: f64,
}

impl<F: InertialFrame> GenericRectangle<F> {
    /// Create a new Generic Rectangular FOV
    pub fn new(
        pointing: Vector<F>,
        rotation: f64,
        lon_width: f64,
        lat_width: f64,
        observer: State<F>,
    ) -> Self {
        let patch = OnSkyRectangle::new(pointing, rotation, lon_width, lat_width);
        Self {
            observer,
            patch,
            rotation,
        }
    }

    /// Create a Field of view from a collection of corners.
    pub fn from_corners(corners: [Vector<F>; 4], observer: State<F>) -> Self {
        let patch = OnSkyRectangle::from_corners(corners);
        Self {
            patch,
            observer,
            rotation: f64::NAN,
        }
    }

    /// Latitudinal width of the FOV.
    #[inline]
    pub fn lat_width(&self) -> f64 {
        self.patch.lat_width()
    }

    /// Longitudinal width of the FOV.
    #[inline]
    pub fn lon_width(&self) -> f64 {
        self.patch.lon_width()
    }
}

impl FovLike for GenericRectangle<Equatorial> {
    #[inline]
    fn get_fov(&self, index: usize) -> FOV {
        if index != 0 {
            panic!("FOV only has a single patch")
        }
        FOV::GenericRectangle(self.clone())
    }

    #[inline]
    fn observer(&self) -> &State<Equatorial> {
        &self.observer
    }

    #[inline]
    fn contains(&self, obs_to_obj: &Vector<Equatorial>) -> (usize, Contains) {
        (0, self.patch.contains(obs_to_obj))
    }

    #[inline]
    fn n_patches(&self) -> usize {
        1
    }
}

/// Generic rectangular FOV
#[derive(Debug, Clone, Deserialize, Serialize)]
pub struct OmniDirectional<F: InertialFrame> {
    observer: State<F>,
}

impl<F: InertialFrame> OmniDirectional<F> {
    /// Create a new Omni-Directional FOV
    pub fn new(observer: State<F>) -> Self {
        Self { observer }
    }
}

impl FovLike for OmniDirectional<Equatorial> {
    #[inline]
    fn get_fov(&self, index: usize) -> FOV {
        if index != 0 {
            panic!("FOV only has a single patch")
        }
        FOV::OmniDirectional(self.clone())
    }

    #[inline]
    fn observer(&self) -> &State<Equatorial> {
        &self.observer
    }

    #[inline]
    fn contains(&self, _obs_to_obj: &Vector<Equatorial>) -> (usize, Contains) {
        (0, Contains::Inside)
    }

    #[inline]
    fn n_patches(&self) -> usize {
        1
    }
}

/// Generic rectangular FOV
#[derive(Debug, Clone, Deserialize, Serialize)]
pub struct GenericCone<F: InertialFrame> {
    observer: State<F>,

    /// Patch of sky
    pub patch: SphericalCone<F>,
}

impl<F: InertialFrame> GenericCone<F> {
    /// Create a new Generic Conic FOV
    pub fn new(pointing: Vector<F>, angle: f64, observer: State<F>) -> Self {
        let patch = SphericalCone::new(&pointing, angle);
        Self { observer, patch }
    }

    /// Angle of the cone from the central pointing vector.
    #[inline]
    pub fn angle(&self) -> &f64 {
        &self.patch.angle
    }
}

impl FovLike for GenericCone<Equatorial> {
    #[inline]
    fn get_fov(&self, index: usize) -> FOV {
        if index != 0 {
            panic!("FOV only has a single patch")
        }
        FOV::GenericCone(self.clone())
    }

    #[inline]
    fn observer(&self) -> &State<Equatorial> {
        &self.observer
    }

    #[inline]
    fn contains(&self, obs_to_obj: &Vector<Equatorial>) -> (usize, Contains) {
        (0, self.patch.contains(obs_to_obj))
    }

    #[inline]
    fn n_patches(&self) -> usize {
        1
    }
}

#[cfg(test)]
mod tests {
    use super::*;
    use crate::constants::{self, GMS_SQRT};
    use crate::prelude::*;
    use crate::state::Desig;

    #[test]
    fn test_check_rectangle_visible() {
        let circular = State::<Equatorial>::new(
            Desig::Empty,
            2451545.0,
            [0.0, 1., 0.0].into(),
            [-GMS_SQRT, 0.0, 0.0].into(),
            0,
        );
        let circular_back = State::<Equatorial>::new(
            Desig::Empty,
            2451545.0,
            [1.0, 0.0, 0.0].into(),
            [0.0, GMS_SQRT, 0.0].into(),
            0,
        );

        for offset in [-10.0, -5.0, 0.0, 5.0, 10.0] {
            let off_state = propagate_n_body_spk(
                circular_back.clone().into_frame(),
                circular_back.jd - offset,
                false,
                None,
            )
            .unwrap()
            .into_frame();

            let vec = circular_back.pos - circular.pos;

            let fov = GenericRectangle::new(vec, 0.0001, 0.01, 0.01, circular.clone());
            assert!(fov.check_two_body(&off_state).is_ok());
            assert!(fov.check_n_body(off_state.clone(), false).is_ok());

            assert!(fov
                .check_visible(&[off_state], 6.0, false)
                .first()
                .unwrap()
                .is_some());
        }
    }

    /// Test the light delay computations for the different checks
    #[test]
    fn test_check_omni_visible() {
        // Build an observer, and check the observability of ceres with different offsets from the observer time.
        // this will exercise the position, velocity, and time offsets due to light delay.
<<<<<<< HEAD
        let spk = get_spk_singleton().read().unwrap();
        let observer = State::<Equatorial>::new(
=======
        let spk = &LOADED_SPK.read().unwrap();
        let observer = State::new(
>>>>>>> 38966704
            Desig::Empty,
            2451545.0,
            [0.0, 1., 0.0].into(),
            [-GMS_SQRT, 0.0, 0.0].into(),
            10,
        );

        for offset in [-10.0, -5.0, 0.0, 5.0, 10.0] {
            let ceres = spk
                .try_get_state(20000001, observer.jd + offset, 10)
                .unwrap();

            let fov = OmniDirectional::new(observer.clone());

            // Check two body approximation calculation
            let two_body = fov.check_two_body(&ceres);
            assert!(two_body.is_ok());
            let (_, _, two_body) = two_body.unwrap();
            let dist = (two_body.pos - observer.pos).norm();
            assert!((observer.jd - two_body.jd - dist * constants::C_AU_PER_DAY_INV).abs() < 1e-6);
            let ceres_exact = spk.try_get_state(20000001, two_body.jd, 10).unwrap();
            // check that we are within about 150km - not bad for 2 body
            assert!((two_body.pos - ceres_exact.pos).norm() < 1e-6);

            // Check n body approximation calculation
            let n_body = fov.check_n_body(ceres.clone(), false);
            assert!(n_body.is_ok());
            let (_, _, n_body) = n_body.unwrap();
            assert!((observer.jd - n_body.jd - dist * constants::C_AU_PER_DAY_INV).abs() < 1e-6);
            let ceres_exact = spk.try_get_state(20000001, n_body.jd, 10).unwrap();
            // check that we are within about 150m
            assert!((n_body.pos - ceres_exact.pos).norm() < 1e-9);

            // Check spk queries
            let spk_check = &fov.check_spks(&[20000001])[0];
            assert!(spk_check.is_some());
            let spk_check = &spk_check.as_ref().unwrap().states[0];
            assert!((observer.jd - spk_check.jd - dist * constants::C_AU_PER_DAY_INV).abs() < 1e-6);
            let ceres_exact = spk.try_get_state(20000001, spk_check.jd, 10).unwrap();
            // check that we are within about 150 micron
            assert!((spk_check.pos - ceres_exact.pos).norm() < 1e-12);

            assert!(fov
                .check_visible(&[ceres], 6.0, false)
                .first()
                .unwrap()
                .is_some());
        }
    }
}<|MERGE_RESOLUTION|>--- conflicted
+++ resolved
@@ -227,13 +227,8 @@
     fn test_check_omni_visible() {
         // Build an observer, and check the observability of ceres with different offsets from the observer time.
         // this will exercise the position, velocity, and time offsets due to light delay.
-<<<<<<< HEAD
-        let spk = get_spk_singleton().read().unwrap();
+        let spk = &LOADED_SPK.read().unwrap();
         let observer = State::<Equatorial>::new(
-=======
-        let spk = &LOADED_SPK.read().unwrap();
-        let observer = State::new(
->>>>>>> 38966704
             Desig::Empty,
             2451545.0,
             [0.0, 1., 0.0].into(),
