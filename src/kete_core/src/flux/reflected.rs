use super::sun::solar_flux_black_body;
use crate::{
    constants::{AU_KM, C_V},
    frames::{InertialFrame, Vector},
    prelude::{Error, KeteResult},
};

use serde::{Deserialize, Serialize};

/// This computes the phase curve correction using the IAU standard for the HG model.
///
/// Specifically page Page 550 - Equation (A4):
///
/// Asteroids II. University of Arizona Press, Tucson, pp. 524–556.
/// Bowell, E., Hapke, B., Domingue, D., Lumme, K., Peltoniemi, J., Harris,
/// A.W., 1989. Application of photometric models to asteroids, in: Binzel,
/// R.P., Gehrels, T., Matthews, M.S. (Eds.)
///
/// # Arguments
///
/// * `g_param` - The G parameter, between 0 and 1.
/// * `phase` - The phase angle in radians.
pub fn hg_phase_curve_correction(g_param: f64, phase: f64) -> f64 {
    fn helper(a: f64, b: f64, c: f64, phase: f64) -> f64 {
        let phase_s = phase.sin();
        let theta_l = (-a * (0.5 * phase).tan().powf(b)).exp();
        let theta_s = 1.0 - c * phase_s / (0.119 + 1.341 * phase_s - 0.754 * phase_s.powi(2));
        let w = (-90.56 * (0.5 * phase).tan().powi(2)).exp();
        w * theta_s + (1.0 - w) * theta_l
    }

    (1.0 - g_param) * helper(3.332, 0.631, 0.986, phase)
        + g_param * helper(1.862, 1.218, 0.238, phase)
}

/// Reflected light properties of an asteroid under the H/G magnitude system.
///
/// H, Albedo, and Diameter are all related by the relation:
/// diameter = c_hg / albedo.sqrt() * (10f64).powf(-h_mag / 5.0);
///
/// Specifically page Page 549 - Equation (A1) of:
///
/// Asteroids II. University of Arizona Press, Tucson, pp. 524–556.
/// Bowell, E., Hapke, B., Domingue, D., Lumme, K., Peltoniemi, J., Harris,
/// A.W., 1989. Application of photometric models to asteroids, in: Binzel,
/// R.P., Gehrels, T., Matthews, M.S. (Eds.)
///
/// # Arguments
/// * `desig` - Designation of the object.
/// * `g_param` - The G parameter in the HG system.
/// * `h_mag` - The H parameter of the object in the HG system.
/// * `vis_albedo` - Geometric albedo of the object.
/// * `diameter` - Diameter of the object in km.
/// * `c_hg` -  Relationship constant between H, D, and pV in km.
#[derive(Debug, Deserialize, Serialize, Clone)]
pub struct HGParams {
    /// Designation (name) of the object.
    pub desig: String,

    /// The G parameter of the object in the HG system.
    pub g_param: f64,

    /// The H parameter of the object in the HG system.
    pub h_mag: f64,

    /// Visible geometric albedo of the object.
    vis_albedo: Option<f64>,

    /// Diameter of the object in km.
    diam: Option<f64>,

    /// Relationship constant between H magnitudes/diameters/geometric albedo.
    ///
    /// Unit is km.
    ///
    /// See:
    ///     "Uncertainties on Asteroid Albedos Determined by Thermal Modeling"
    ///     J. R. Masiero, E. L. Wright, A. K. Mainzer - 2021
    ///     <https://iopscience.iop.org/article/10.3847/PSJ/abda4d/pdf>
    c_hg: f64,
}

impl HGParams {
    /// Create a new [`HGParams`] object without albedo or diameter.
    ///
    /// # Arguments
    ///
    /// * `desig` - Designation of the object.
    /// * `g_param` - The G parameter in the HG system.
    /// * `h_mag` - The H parameter of the object in the HG system.
    /// * `c_hg` - The relationship constant of the H-D-pV conversion in km.
    pub fn new(desig: String, g_param: f64, h_mag: f64, c_hg: Option<f64>) -> Self {
        let c_hg = c_hg.unwrap_or(C_V);
        Self {
            desig,
            g_param,
            h_mag,
            c_hg,
            vis_albedo: None,
            diam: None,
        }
    }

    /// Create a new [`HGParams`] object, attempting to fill in any missing parameters.
    ///
    /// `h_mag` must either be provided, or be computable from the albedo and diameter.
    ///
    /// H, Albedo, and Diameter are all related by the relation:
    /// diameter = c_hg / albedo.sqrt() * (10f64).powf(-h_mag / 5.0);
    ///
    /// This means if 2 are provided, the third may be computed, which is what this
    /// function enables.
    ///
    /// This will fail in two cases:
    /// - If `h_mag` is [`None`] and there is not enough information to compute it.
    /// - All 3 optional parameters are provided, but not self consistent.
    ///
    /// The `c_hg` parameter defaults to the [`C_V`] constant if not provided.
    ///
    /// # Arguments
    ///
    /// * `desig` - Designation of the object.
    /// * `g_param` - The G parameter in the HG system.
    /// * `h_mag` - The H parameter of the object in the HG system.
    /// * `c_hg` - The relationship constant of the H-D-pV conversion in km.
    /// * `vis_albedo` - Visible geometric albedo of the object.
    /// * `diameter` - Diameter of the object in km.
    ///
    pub fn try_new(
        desig: String,
        g_param: f64,
        h_mag: Option<f64>,
        c_hg: Option<f64>,
        vis_albedo: Option<f64>,
        diam: Option<f64>,
    ) -> KeteResult<Self> {
        let (h_mag, vis_albedo, diam, c_hg) = Self::fill(h_mag, vis_albedo, diam, c_hg)?;
        Ok(Self {
            desig,
            g_param,
            h_mag,
            c_hg,
            vis_albedo,
            diam,
        })
    }

    /// New [`HGParams`] assuming G param is `0.15` and c_hg is the V band value.
    pub fn default(desig: String, h_mag: f64) -> Self {
        Self::new(desig, 0.15, h_mag, Some(C_V))
    }

    /// Diameter of the object in km.
    pub fn diam(&self) -> Option<f64> {
        self.diam
    }

    /// Visible geometric albedo of the object.
    pub fn vis_albedo(&self) -> Option<f64> {
        self.vis_albedo
    }

    /// Try to fill in the parameters as much as possible.
    /// If there is internal data inconsistency, return an error.
    ///
    /// The `c_hg` parameter defaults to the [`C_V`] constant if not provided.
    ///
    /// This returns `h_mag`, `vis_albedo`, `diam`,  and `c_hg`.
    ///
    /// # Arguments
    ///
    /// * `h_mag` - The H parameter of the object in the HG system.
    /// * `vis_albedo` - Visible geometric albedo of the object.
    /// * `diameter` - Diameter of the object in km.
    /// * `c_hg` - The relationship constant of the H-D-pV conversion in km.
    ///
    fn fill(
        h_mag: Option<f64>,
        vis_albedo: Option<f64>,
        diam: Option<f64>,
        c_hg: Option<f64>,
    ) -> KeteResult<(f64, Option<f64>, Option<f64>, f64)> {
        if h_mag.is_none() && (vis_albedo.is_none() || diam.is_none()) {
            Err(Error::ValueError(
                "h_mag must be defined unless both vis_albedo and diam are provided.".into(),
            ))?;
        }
        // H mag is either defined, or computable.

        // first check if c_hg is given, otherwise use default assumed value
        let c_hg = c_hg.unwrap_or(C_V);

        if vis_albedo.is_none() && diam.is_none() {
            if let Some(h) = h_mag {
                // h_mag is defined, but un-computable
                return Ok((h, None, None, c_hg));
            }
        } else if h_mag.is_none() {
            // h_mag is undefined, but computable
            let diam = diam.unwrap();
            let albedo = vis_albedo.unwrap();
            let h_mag = -5.0 * (diam * albedo.sqrt() / c_hg).log10();
            return Ok((h_mag, Some(albedo), Some(diam), c_hg));
        }

        // h_mag is defined AND at least one other term is defined.
        // At this point there are 3 possibilities:
        // - diam and albedo are defined.
        // - albedo only is defined.
        // - diam only is defined.

        let h_mag = h_mag.unwrap();

        if let Some(albedo) = vis_albedo {
            // h is defined and albedo is defined, meaning diameter may be calculated.
            let expected_diam = c_hg / albedo.sqrt() * (10f64).powf(-0.2 * h_mag);
            if let Some(diam) = diam {
                if (expected_diam - diam).abs() > 1e-8 {
                    Err(Error::ValueError(
                        format!("Provided diameter doesn't match with computed diameter. {expected_diam} != {diam}"),
                    ))?;
                }
            }
            return Ok((h_mag, Some(albedo), Some(expected_diam), c_hg));
        }

        // At this point we know that H is defined, diameter must be defined, but
        // albedo is not.

        let diam = diam.unwrap();

        let expected_albedo = (c_hg * 10f64.powf(-0.2 * h_mag) / diam)
            .powi(2)
            .clamp(0.0, 1.0);

        // expected albedo is now calculated and possibly matches actual diameter if it exists.
        Ok((h_mag, Some(expected_albedo), Some(diam), c_hg))
    }

    /// Compute the apparent magnitude of an object using the absolute magnitude H, G, and
    /// positional information.
    ///
    /// The IAU model is not technically defined above 120 degrees phase, however this will
    /// continue to return values fit to the model until 160 degrees. Phases larger than
    /// 160 degrees will return nan.
    ///
    /// Note that this typically assumes that H/G have been fit in the V band, thus this
    /// will return a V band apparent magnitude.
    ///
    /// # Arguments
    ///
    /// * `sun2obj` - Vector from the sun to the object in AU.
    /// * `sun2obs` - Vector from the sun to the observer in AU.
    ///
    pub fn apparent_mag<T: InertialFrame>(&self, sun2obj: &Vector<T>, sun2obs: &Vector<T>) -> f64 {
        let obj_r = sun2obj.norm();
        let obj2obs = sun2obs - sun2obj;
        let obj2obs_r = obj2obs.norm();
        let phase = sun2obj.angle(&-obj2obs);

        // 2.7925... == 160 degrees in radians
        if phase > 2.792526803190927 {
            return f64::NAN;
        }

        let correction = hg_phase_curve_correction(self.g_param, phase).log10();
        self.h_mag + 5.0 * (obj_r * obj2obs_r).log10() - 2.5 * correction
    }

    /// Calculate the reflected light flux from an object using the IAU phase correction curve.
    ///
    /// This assumes that the object is an ideal disk facing the sun and applies the IAU
    /// correction curve to the reflected light, returning units of Jy per unit frequency.
    ///
    /// This flux calculation accepts a wavelength, which can be used to estimate the
    /// flux outside of band definition which is implicit in the HG system when querying the
    /// Minor Planet Center or JPL Horizons. The assumptions made here are that the Sun is an
    /// ideal black body, and the the phase correction curve defined by the G parameter is
    /// valid for the wavelength provided. Neither of these are precisely true, but are a
    /// good first order approximation.
    ///
    /// This treats the sun as a flat black body disk, which is a good approximation as long
    /// as the object is several solar radii away.
    ///
    /// The IAU model is not technically defined above 120 degrees phase, however this will
    /// continue to return values fit to the model until 160 degrees. Phases larger than
    /// 160 degrees will return a flux of 0.
    ///
    /// # Arguments
    ///
    /// * `sun2obj` - Vector from the sun to the object in AU.
    /// * `sun2obs` - Vector from the sun to the observer in AU.
    /// * `wavelength` - Central wavelength of light in nm.
<<<<<<< HEAD
    ///
    pub fn apparent_flux<T: InertialFrame>(
=======
    /// * `albedo` - Geometric Albedo at the wavelength provided.
    pub fn apparent_flux(
>>>>>>> 38966704
        &self,
        sun2obj: &Vector<T>,
        sun2obs: &Vector<T>,
        wavelength: f64,
        albedo: f64,
    ) -> Option<f64> {
        let obj2obs = sun2obs - sun2obj;

        let phase = sun2obj.angle(&-obj2obs);

        // 2.7925... == 160 degrees in radians
        if phase > 2.792526803190927 {
            return Some(0.0);
        }

        let diameter = self.diam()?;

        // Jy
        let flux_at_object = solar_flux_black_body(sun2obj.norm(), wavelength);

        // total Flux from the object, treating the object as a lambertian sphere
        // Jy * km^2
        let object_flux_total = flux_at_object * (diameter / 2.0).powi(2);

        let sc2obj_r_km = obj2obs.norm() * AU_KM;

        let correction = hg_phase_curve_correction(self.g_param, phase) * albedo;

        // Jy
        Some(correction * object_flux_total / sc2obj_r_km.powi(2))
    }
}<|MERGE_RESOLUTION|>--- conflicted
+++ resolved
@@ -291,13 +291,9 @@
     /// * `sun2obj` - Vector from the sun to the object in AU.
     /// * `sun2obs` - Vector from the sun to the observer in AU.
     /// * `wavelength` - Central wavelength of light in nm.
-<<<<<<< HEAD
+    /// * `albedo` - Geometric Albedo at the wavelength provided.
     ///
     pub fn apparent_flux<T: InertialFrame>(
-=======
-    /// * `albedo` - Geometric Albedo at the wavelength provided.
-    pub fn apparent_flux(
->>>>>>> 38966704
         &self,
         sun2obj: &Vector<T>,
         sun2obs: &Vector<T>,
