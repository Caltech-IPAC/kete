--- conflicted
+++ resolved
@@ -54,13 +54,9 @@
         }
     }
 
-    /// Compute the apparent total flux including both coma and nucleus of the comet.
+    /// Compute the apparent total mag including both coma and nucleus of the comet.
     /// This includes an additional 0.035 Mag/Deg phase correction.
-<<<<<<< HEAD
-    pub fn apparent_total_flux<T: InertialFrame>(
-=======
-    pub fn apparent_total_mag(
->>>>>>> 38966704
+    pub fn apparent_total_mag<T: InertialFrame>(
         &self,
         sun2obs: &Vector<T>,
         sun2obj: &Vector<T>,
@@ -73,13 +69,9 @@
         Some(m1 + k1 * helio_dist.log10() + 5.0 * obs_dist.log10() + phase_corr)
     }
 
-    /// Compute the apparent nuclear flux of the comet, not including the coma.
+    /// Compute the apparent nuclear mag of the comet, not including the coma.
     /// This includes an additional 0.035 Mag/Deg phase correction.
-<<<<<<< HEAD
-    pub fn apparent_nuclear_flux<T: InertialFrame>(
-=======
-    pub fn apparent_nuclear_mag(
->>>>>>> 38966704
+    pub fn apparent_nuclear_mag<T: InertialFrame>(
         &self,
         sun2obs: &Vector<T>,
         sun2obj: &Vector<T>,
@@ -95,6 +87,8 @@
 
 #[cfg(test)]
 mod tests {
+    use crate::frames::Equatorial;
+
     use super::*;
 
     #[test]
@@ -104,8 +98,8 @@
         let mk_1 = [5.0, 15.0];
         let mk_2 = [11.0, 10.0];
 
-        let pos = Vector3::from([-1.154216937776, -2.385684461737, -1.893975509337]);
-        let obs = Vector3::from([0.469511752038, 0.868580775506, -5.2896978e-5]);
+        let pos = Vector::<Equatorial>::from([-1.154216937776, -2.385684461737, -1.893975509337]);
+        let obs = Vector::from([0.469511752038, 0.868580775506, -5.2896978e-5]);
 
         let comet_mag = CometMKParams::new("12P".into(), Some(mk_1), Some(mk_2), [0.0, 0.0]);
 
