--- conflicted
+++ resolved
@@ -52,13 +52,8 @@
     propagation::propagate_n_body_spk(state.into_frame(), jd, false, None).unwrap();
 }
 
-<<<<<<< HEAD
 fn prop_n_body_vec_radau(mut state: State<Ecliptic>, dt: f64) {
-    let spk = get_spk_singleton().read().unwrap();
-=======
-fn prop_n_body_vec_radau(mut state: State, dt: f64) {
     let spk = &LOADED_SPK.read().unwrap();
->>>>>>> 38966704
     spk.try_change_center(&mut state, 10).unwrap();
     let states = vec![state.clone(); 100];
     let non_gravs = vec![None; 100];
