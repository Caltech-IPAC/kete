//! Python support for n body propagation
use itertools::Itertools;
use kete_core::{
    errors::Error,
    frames::Equatorial,
    propagation::{self, moid, NonGravModel},
    spice::{self, LOADED_SPK},
    state::State,
    time::{scales::TDB, Time},
};
use pyo3::{pyfunction, PyResult, Python};
use rayon::prelude::*;

use crate::state::PyState;
use crate::{nongrav::PyNonGravModel, time::PyTime};

/// Compute the MOID between the input state and an optional second state.
/// If the second state is not provided, default to Earth.
///
/// Returns the MOID in units of au.
///
/// Parameters
/// ----------
/// state_a:
///     State of the first object.
/// state_b:
///     Optional state of the second object, defaults to Earth.
#[pyfunction]
#[pyo3(name = "moid", signature = (state_a, state_b=None))]
pub fn moid_py(state_a: PyState, state_b: Option<PyState>) -> PyResult<f64> {
<<<<<<< HEAD
    let state_b = state_b.map(|x| x.0).unwrap_or(
        get_spk_singleton()
            .read()
            .unwrap()
            .try_get_state::<Equatorial>(399, state_a.0.jd, 10)?,
    );
    Ok(moid(&state_a.0, &state_b)?)
=======
    let state_b = state_b
        .map(|x| x.0)
        .unwrap_or(LOADED_SPK.read().unwrap().try_get_state(
            399,
            state_a.0.jd,
            10,
            state_a.0.frame,
        )?);
    Ok(moid(state_a.0, state_b)?)
>>>>>>> 38966704
}

/// Propagate the provided :class:`~kete.State` using N body mechanics to the
/// specified times, no approximations are made, this can be very CPU intensive.
///
/// This does not compute light delay, however it does include corrections for general
/// relativity due to the Sun.
///
/// Parameters
/// ----------
/// states:
///     The initial states, this is a list of multiple State objects.
/// jd:
///     A JD to propagate the initial states to.
/// include_asteroids:
///     If this is true, the computation will include the largest 5 asteroids.
///     The asteroids are: Ceres, Pallas, Interamnia, Hygiea, and Vesta.
/// non_gravs:
///     A list of non-gravitational terms for each object. If provided, then every
///     object must have an associated :class:`~NonGravModel` or `None`.
/// suppress_errors:
///     If True, errors during propagation will return NaN for the relevant state
///     vectors, but propagation will continue.
///
/// Returns
/// -------
/// Iterable
///     A :class:`~kete.State` at the new time.
#[pyfunction]
#[pyo3(name = "propagate_n_body", signature = (states, jd, include_asteroids=false,
    non_gravs=None, suppress_errors=true))]
pub fn propagation_n_body_spk_py(
    py: Python<'_>,
    states: Vec<PyState>,
    jd: PyTime,
    include_asteroids: bool,
    non_gravs: Option<Vec<Option<PyNonGravModel>>>,
    suppress_errors: bool,
) -> PyResult<Vec<PyState>> {
    let states: Vec<State<_>> = states.into_iter().map(|x| x.0).collect();
    let non_gravs = non_gravs.unwrap_or(vec![None; states.len()]);

    if states.len() != non_gravs.len() {
        Err(Error::ValueError(
            "non_gravs must be the same length as states.".into(),
        ))?;
    }

    let mut res: Vec<PyState> = Vec::new();
    let jd = jd.jd();

    // propagation is broken into chunks of 1000 states, every time a chunk is completed
    // python is checked for signals. This allows keyboard interrupts to be caught
    // and the process interrupted.

    for chunk in states
        .into_iter()
        .zip(non_gravs.into_iter())
        .collect_vec()
        .chunks(1000)
    {
        py.check_signals()?;

        let mut proc_chunk = chunk
            .to_owned()
            .into_par_iter()
            .map(|(state, model)| {
                let model = model.map(|x| x.0);
                let center = state.center_id;

                // if the input has a NAN in it, skip the propagation entirely and return
                // the nans.
                if !state.is_finite() {
                    if !suppress_errors {
                        Err(Error::ValueError("Input state contains NaNs.".into()))?;
                    };
                    return Ok(State::<Equatorial>::new_nan(state.desig, jd, center).into());
                }
                let desig = state.desig.clone();
                match propagation::propagate_n_body_spk(state, jd, include_asteroids, model) {
                    Ok(state) => Ok(state.into()),
                    Err(er) => {
                        if !suppress_errors {
                            Err(er)?
                        } else {
                            if let Error::Impact(id, time) = er {
                                let time_full: Time<TDB> = Time::new(time);
                                eprintln!(
                                    "Impact detected between ({:?}) <-> ({}) at time {} ({})",
                                    desig,
                                    spice::try_name_from_id(id).unwrap_or(id.to_string().into()),
                                    time,
                                    time_full.utc().to_iso().unwrap()
                                );
                            };
                            Ok(State::<Equatorial>::new_nan(desig, jd, center).into())
                        }
                    }
                }
            })
            .collect::<PyResult<Vec<_>>>()?;
        res.append(&mut proc_chunk);
    }

    Ok(res)
}

/// It is *STRONGLY* recommended to use `propagate_n_body` instead of this function
/// wherever possible. This function is specifically meant for kilo-year or longer
/// simulations, it is slower and less accurate than `propagate_n_body`, but that
/// function only works for as long as there are SPICE kernels for the planets
/// available.
///
/// This is designed to not require SPICE kernels to function, and is meant for long
/// term simulations on the other of less than a mega-year. It is not recommended
/// for orbits longer than this.
///
/// Propagation using this will treat the Earth and Moon as a single object for
/// performance reasons.
///
/// Propagate the provided :class:`~kete.State` using N body mechanics to the
/// specified times, very few approximations are made, this can be very CPU intensive.
///
/// This does not compute light delay, however it does include corrections for general
/// relativity due to the Sun.
///
/// This returns two lists of states:
/// - First one contains the states of the objects at the end of the integration
/// - Second contains the states of the planets at the end of the integration.
///
/// The second set of states may be used as input for continuing the integration.
///
/// Parameters
/// ----------
/// states:
///     The initial states, this is a list of multiple State objects.
/// jd:
///     A JD to propagate the initial states to.
/// planet_states:
///     Optional list of the planet's states at the same time as the provided states.
///     If this is not provided, the planets positions are loaded from the Spice kernels
///     if that information is available.
/// non_gravs:
///     A list of non-gravitational terms for each object. If provided, then every
///     object must have an associated :class:`~NonGravModel`.
/// batch_size:
///     Number of objects to propagate at once with the planets. This is used to break
///     up the simulation for multi-core support. It additionally has effects on the
///     integrator stepsize which is difficult to predict before running. This can be
///     manually tuned for increased performance, it should have no other effects than
///     performance.
///
/// Returns
/// -------
/// Iterable
///     A :class:`~kete.State` at the new time.
#[pyfunction]
#[pyo3(name = "propagate_n_body_long", signature = (states, jd_final, planet_states=None, non_gravs=None, batch_size=10))]
pub fn propagation_n_body_py(
    states: Vec<PyState>,
    jd_final: PyTime,
    planet_states: Option<Vec<PyState>>,
    non_gravs: Option<Vec<Option<PyNonGravModel>>>,
    batch_size: usize,
) -> PyResult<(Vec<PyState>, Vec<PyState>)> {
    let states: Vec<State<_>> = states.into_iter().map(|x| x.0).collect();
    let planet_states: Option<Vec<State<_>>> =
        planet_states.map(|s| s.into_iter().map(|x| x.0).collect());

    let non_gravs = non_gravs.unwrap_or(vec![None; states.len()]);
    let non_gravs: Vec<Option<NonGravModel>> =
        non_gravs.into_iter().map(|y| y.map(|z| z.0)).collect();

    let jd = jd_final.jd();
    let res = states
        .into_iter()
        .zip(non_gravs.into_iter())
        .collect_vec()
        .par_chunks(batch_size)
        .map(|chunk| {
            let (chunk_state, chunk_nongrav): (Vec<State<_>>, Vec<Option<NonGravModel>>) =
                chunk.iter().cloned().unzip();

            propagation::propagate_n_body_vec(chunk_state, jd, planet_states.clone(), chunk_nongrav)
                .map(|(states, planets)| {
                    (
                        states.into_iter().map(PyState::from).collect::<Vec<_>>(),
                        planets.into_iter().map(PyState::from).collect::<Vec<_>>(),
                    )
                })
        })
        .collect::<Result<Vec<_>, _>>()?;

    let mut final_states = Vec::new();
    let mut final_planets = Vec::new();
    for (mut state, planet) in res.into_iter() {
        final_states.append(&mut state);
        final_planets = planet;
    }
    Ok((final_states, final_planets))
}<|MERGE_RESOLUTION|>--- conflicted
+++ resolved
@@ -28,25 +28,15 @@
 #[pyfunction]
 #[pyo3(name = "moid", signature = (state_a, state_b=None))]
 pub fn moid_py(state_a: PyState, state_b: Option<PyState>) -> PyResult<f64> {
-<<<<<<< HEAD
-    let state_b = state_b.map(|x| x.0).unwrap_or(
-        get_spk_singleton()
-            .read()
-            .unwrap()
-            .try_get_state::<Equatorial>(399, state_a.0.jd, 10)?,
-    );
-    Ok(moid(&state_a.0, &state_b)?)
-=======
     let state_b = state_b
         .map(|x| x.0)
-        .unwrap_or(LOADED_SPK.read().unwrap().try_get_state(
-            399,
-            state_a.0.jd,
-            10,
-            state_a.0.frame,
-        )?);
-    Ok(moid(state_a.0, state_b)?)
->>>>>>> 38966704
+        .unwrap_or(
+            LOADED_SPK
+                .read()
+                .unwrap()
+                .try_get_state(399, state_a.0.jd, 10)?,
+        );
+    Ok(moid(&state_a.0, &state_b)?)
 }
 
 /// Propagate the provided :class:`~kete.State` using N body mechanics to the
