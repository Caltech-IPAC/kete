--- conflicted
+++ resolved
@@ -1,11 +1,6 @@
-<<<<<<< HEAD
-use kete_core::spice::{get_spk_singleton, try_name_from_id, SpiceFrames};
-=======
 use kete_core::spice::{try_name_from_id, LOADED_SPK};
->>>>>>> 38966704
 use pyo3::{pyfunction, PyResult, Python};
 
-use crate::frame::PyFrames;
 use crate::state::PyState;
 use crate::time::PyTime;
 
@@ -33,19 +28,10 @@
 /// (JD_start, JD_end, Center Naif ID, Frame, SPK Segment type ID)
 #[pyfunction]
 #[pyo3(name = "spk_available_info")]
-pub fn spk_available_info_py(naif_id: i64) -> Vec<(f64, f64, i64, PyFrames, i32)> {
+pub fn spk_available_info_py(naif_id: i64) -> Vec<(f64, f64, i64, i32)> {
     let singleton = &LOADED_SPK.try_read().unwrap();
     singleton
         .available_info(naif_id)
-        .into_iter()
-        .map(|(s, e, c, frame, ty)| {
-            let frame = match frame {
-                SpiceFrames::J2000 => PyFrames::Equatorial,
-                SpiceFrames::ECLIPJ2000 => PyFrames::Ecliptic,
-            };
-            (s, e, c, frame, ty)
-        })
-        .collect()
 }
 
 /// Return a list of all NAIF IDs currently loaded in the SPK shared memory singleton.
@@ -92,13 +78,8 @@
 #[pyo3(name = "spk_state")]
 pub fn spk_state_py(id: i64, jd: PyTime, center: i64) -> PyResult<PyState> {
     let jd = jd.jd();
-<<<<<<< HEAD
-    let spk = get_spk_singleton().try_read().unwrap();
+    let spk = &LOADED_SPK.try_read().unwrap();
     let mut state = spk.try_get_state(id, jd, center)?;
-=======
-    let spk = &LOADED_SPK.try_read().unwrap();
-    let mut state = spk.try_get_state(id, jd, center, frame.into())?;
->>>>>>> 38966704
     let _ = state.try_naif_id_to_name();
     Ok(PyState(state))
 }
