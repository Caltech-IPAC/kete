--- conflicted
+++ resolved
@@ -92,12 +92,7 @@
     beaming: f64,
     emissivity: f64,
 ) -> f64 {
-<<<<<<< HEAD
-    let emissivity = emissivity.unwrap_or(0.9);
     let obj2sun: Vector<Equatorial> = obj2sun.into_vector();
-=======
-    let obj2sun = obj2sun.into_vec(PyFrames::Ecliptic);
->>>>>>> 38966704
     sub_solar_temperature(&obj2sun, geom_albedo, g_param, beaming, emissivity)
 }
 
@@ -231,15 +226,9 @@
     diameter: f64,
     wavelength: f64,
     emissivity: f64,
-) -> f64 {
-<<<<<<< HEAD
-    let emissivity = emissivity.unwrap_or(0.9);
+) -> PyResult<f64> {
     let sun2obj = sun2obj.into_vector();
     let sun2obs = sun2obs.into_vector();
-=======
-    let sun2obj = sun2obj.into_vec(PyFrames::Ecliptic);
-    let sun2obs = sun2obs.into_vec(PyFrames::Ecliptic);
->>>>>>> 38966704
 
     let hg_params = HGParams::try_new(
         "".into(),
@@ -248,8 +237,8 @@
         Some(C_V),
         Some(v_albedo),
         Some(diameter),
-    )
-    .unwrap();
+    )?;
+
     let params = NeatmParams {
         obs_bands: ObserverBands::Generic {
             bands: vec![wavelength; 1],
@@ -261,7 +250,7 @@
         emissivity,
         beaming,
     };
-    params.apparent_thermal_flux(&sun2obj, &sun2obs).unwrap()[0]
+    Ok(params.apparent_thermal_flux(&sun2obj, &sun2obs).unwrap()[0])
 }
 
 /// Calculate the flux from an object using the FRM thermal model in Jansky.
@@ -305,25 +294,17 @@
     diameter: f64,
     wavelength: f64,
     emissivity: f64,
-) -> f64 {
-<<<<<<< HEAD
-    let emissivity = emissivity.unwrap_or(0.9);
+) -> PyResult<f64> {
     let sun2obj = sun2obj.into_vector();
     let sun2obs = sun2obs.into_vector();
-    let hg_params = HGParams::try_fill(
-=======
-    let sun2obj = sun2obj.into_vec(PyFrames::Ecliptic);
-    let sun2obs = sun2obs.into_vec(PyFrames::Ecliptic);
     let hg_params = HGParams::try_new(
->>>>>>> 38966704
         "".into(),
         g_param,
         None,
         Some(C_V),
         Some(v_albedo),
         Some(diameter),
-    )
-    .unwrap();
+    )?;
 
     let params = FrmParams {
         obs_bands: ObserverBands::Generic {
@@ -335,7 +316,7 @@
         hg_params,
         emissivity,
     };
-    params.apparent_thermal_flux(&sun2obj, &sun2obs).unwrap()[0]
+    Ok(params.apparent_thermal_flux(&sun2obj, &sun2obs).unwrap()[0])
 }
 
 /// Given the M1/K1 and M2/K2 values, compute the apparent Comet visible magnitudes.
@@ -393,16 +374,9 @@
     mk_2: Option<[f64; 2]>,
     phase_corr: [f64; 2],
 ) -> (Option<f64>, Option<f64>) {
-<<<<<<< HEAD
     let sun2obj = sun2obj.into_vector::<Equatorial>();
     let sun2obs = sun2obs.into_vector();
-    let corr = phase_corr.unwrap_or(0.035);
-    let mk_params = CometMKParams::new("".into(), mk_1, mk_2, corr);
-=======
-    let sun2obj = sun2obj.into_vec(PyFrames::Ecliptic);
-    let sun2obs = sun2obs.into_vec(PyFrames::Ecliptic);
     let mk_params = CometMKParams::new("".into(), mk_1, mk_2, phase_corr);
->>>>>>> 38966704
     (
         mk_params.apparent_total_mag(&sun2obs, &sun2obj),
         mk_params.apparent_nuclear_mag(&sun2obs, &sun2obj),
